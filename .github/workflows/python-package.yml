--- conflicted
+++ resolved
@@ -15,12 +15,8 @@
     runs-on: ubuntu-latest
     strategy:
       matrix:
-<<<<<<< HEAD
-        python-version: [3.7, 3.8, 3.9]
-=======
         python-version: [3.7, 3.8, 3.9, "3.10"]
->>>>>>> de1b9911
-
+        
     steps:
     - uses: actions/checkout@v2
     - name: Set up Python ${{ matrix.python-version }}
